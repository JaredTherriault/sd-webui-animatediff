import os
import gc
import gradio as gr
import imageio
import ast
import torch
import piexif
import piexif.helper
from einops import rearrange
from typing import List, Tuple
from pathlib import Path  # Added for directory manipulation

# Modules from your webui
from modules import scripts, images, shared, script_callbacks, hashes
from modules.devices import torch_gc, device, cpu
from modules.processing import StableDiffusionProcessing, Processed

# From AnimateDiff extension
from scripts.logging_animatediff import logger_animatediff
from scripts import unet_injection
from scripts.unet_injection import InjectionParams
from motion_module import MotionWrapper, VanillaTemporalModule

# Modules from ldm
from ldm.modules.diffusionmodules.openaimodel import TimestepBlock, TimestepEmbedSequential
from ldm.modules.diffusionmodules.util import GroupNorm32
from ldm.modules.attention import SpatialTransformer

EXTENSION_DIRECTORY = scripts.basedir()
MODULE_NAME = "AnimateDiff"

class ToolButton(gr.Button, gr.components.FormComponent):
    """Small button with single emoji as text, fits inside gradio forms"""

    def __init__(self, **kwargs):
        super().__init__(variant="tool", **kwargs)

    def get_block_name(self):
        return "button"


class AnimateDiffScript(scripts.Script):
    motion_module: MotionWrapper = None

    def __init__(self):
        self.logger = logger_animatediff
        self.ui_controls = []

    def title(self):
        return MODULE_NAME

    def show(self, is_img2img):
        return scripts.AlwaysVisible

    def move_motion_module_to_cpu(self):
        self.logger.info("Moving motion module to CPU")
        if AnimateDiffScript.motion_module is not None:
            AnimateDiffScript.motion_module.to(cpu)
        torch_gc()
        gc.collect()

    def remove_motion_module(self):
        self.logger.info("Removing motion module from any memory")
        del AnimateDiffScript.motion_module
        AnimateDiffScript.motion_module = None
        torch_gc()
        gc.collect()
<<<<<<< HEAD
        
    def get_motion_modules_from_folder(self):
        return [f for f in os.listdir(shared.opts.data.get("animatediff_model_path", "") or 
                                      os.path.join(EXTENSION_DIRECTORY, "model")) if not f.lower().endswith('.gitkeep')]   
        
    def setup_ui_controls(self):
        # Setup UI controls
        with gr.Accordion('AnimateDiff', open=False):
            choices = self.get_motion_modules_from_folder()
            model = gr.Dropdown(choices=choices, label="Motion module", type="value")
            with gr.Row():
                enable = gr.Checkbox(value=False, label='Enable AnimateDiff')
                video_length = gr.Slider(minimum=1, maximum=24, value=16, step=1, label="Number of frames", precision=0)
                fps = gr.Number(minimum=1, value=8, label="FPS", info= "(Frames per second)", precision=0)
                loop_number = gr.Number(minimum=0, value=0, label="Display loop number", info="(0 = infinite loop)", precision=0)
=======

    def ui(self, is_img2img):
        model_dir = shared.opts.data.get("animatediff_model_path", os.path.join(script_dir, "model"))
        if not os.path.isdir(model_dir):
            os.mkdir(model_dir)
        model_list = [f for f in os.listdir(model_dir) if f != ".gitkeep"]
        with gr.Accordion('AnimateDiff', open=False):
            with gr.Row():
                def refresh_models(*inputs):
                    new_model_list = [f for f in os.listdir(model_dir) if f != ".gitkeep"]
                    dd = inputs[0]
                    if dd in new_model_list:
                        selected = dd
                    elif len(new_model_list) > 0:
                        selected = new_model_list[0]
                    else:
                        selected = None
                    return gr.Dropdown.update(choices=new_model_list, value=selected)
                model = gr.Dropdown(choices=model_list, value=(model_list[0] if len(model_list) > 0 else None), label="Motion module", type="value")
                refresh_model = ToolButton(value='\U0001f504')
                refresh_model.click(refresh_models, model, model)
            with gr.Row():
                enable = gr.Checkbox(value=False, label='Enable AnimateDiff')
                video_length = gr.Slider(minimum=1, maximum=32, value=16, step=1, label="Number of frames", precision=0)
                fps = gr.Number(value=8, label="Frames per second (FPS)", precision=0)
                loop_number = gr.Number(minimum=0, value=0, label="Display loop number (0 = infinite loop)", precision=0)
>>>>>>> 222d40f2
            with gr.Row():
                unload = gr.Button(value="Move motion module to CPU (default if lowvram)")
                remove = gr.Button(value="Remove motion module from any memory")
                unload.click(fn=self.move_motion_module_to_cpu)
                remove.click(fn=self.remove_motion_module)
        self.ui_controls = enable, loop_number, video_length, fps, model
        return self.ui_controls
        
    def make_controls_compatible_with_infotext_copy_paste(self, ui_controls = []):
        # Set up controls to be copy-pasted using infotext
        infotext_fields: List[Tuple[gr.components.IOComponent, str]] = []
        paste_field_names: List[str] = []
        for control in ui_controls:
            control_locator = get_control_locator(control.label)
            infotext_fields.append((control, control_locator))
            paste_field_names.append(control_locator)
        self.infotext_fields = infotext_fields
        self.paste_field_names = paste_field_names 
        
        return ui_controls

    def ui(self, is_img2img):
        return self.make_controls_compatible_with_infotext_copy_paste(self.setup_ui_controls())
    
    def get_unet(self, p):
        return p.sd_model.model.diffusion_model
    
    def inject_motion_module_to_unet(self, p: StableDiffusionProcessing, injection_params: InjectionParams):               
        unet = self.get_unet(p)
        motion_module = AnimateDiffScript.motion_module
        
        unet_injection.hack_groupnorm(injection_params)
        unet_injection.hack_timestep()
        
        unet_injection.inject_motion_module_to_unet(unet, motion_module, injection_params)
            
    def eject_motion_module_to_unet(self, p: StableDiffusionProcessing):
        unet = self.get_unet(p)
        
        unet_injection.eject_motion_module_from_unet(unet)
            
        unet_injection.restore_original_groupnorm()
        unet_injection.restore_original_timestep()
            
        if shared.cmd_opts.lowvram:
            self.move_motion_module_to_cpu()

    def load_motion_module_and_inject_motion_module_to_unet(
            self, p: StableDiffusionProcessing, injection_params: InjectionParams, model_name="mm_sd_v15.ckpt"):
        model_path = os.path.join(shared.opts.data.get("animatediff_model_path","") or os.path.join(script_dir, "model"), model_name)
        if not os.path.isfile(model_path):
            raise RuntimeError("Please download models manually.")
<<<<<<< HEAD
        
        if AnimateDiffScript.motion_module is None or AnimateDiffScript.motion_module.mm_type != model_name:
            if shared.opts.data.get("animatediff_check_hash", True):
                if get_model_hash(model_path, model_name) != get_expected_hash(model_name):
                    raise RuntimeError(f"{model_name} hash mismatch. You probably need to re-download the motion module.")
                
            self.logger.info(f"Loading motion module {model_name} from {model_path}")
            mm_state_dict = torch.load(model_path, map_location=device)
            AnimateDiffScript.motion_module = MotionWrapper(mm_state_dict, model_name)
            missed_keys = AnimateDiffScript.motion_module.load_state_dict(mm_state_dict)
            self.logger.warn(f"Missing keys {missed_keys}")
            AnimateDiffScript.motion_module.to(device)
        self.inject_motion_module_to_unet(p, injection_params)
            
    def get_model_hash(self, model_path, model_name):
        return hashes.sha256(model_path, f"AnimateDiff/{model_name}")

    def get_expected_hash(self, model_name):
        if model_name == "mm_sd_v14.ckpt":
            return 'aa7fd8a200a89031edd84487e2a757c5315460eca528fa70d4b3885c399bffd5'
        elif model_name == "mm_sd_v15.ckpt":
            return 'cf16ea656cb16124990c8e2c70a29c793f9841f3a2223073fac8bd89ebd9b69a'
        else:
            raise RuntimeError(f"Unsupported model filename {model_name}. Should be one of mm_sd_v14 or mm_sd_v15")
        
    def serialize_args_to_infotext(self, p: StableDiffusionProcessing):
        # Serialize Animatediff UI controls for infotext and add them to p.extra_generation_params
        # Get the control values from the script_args instead of the controls directly because they don't update for some reason
        control_params = {}   
        control_count = 0
        for control in self.ui_controls:
            control_params[control.label] = p.script_args[self.args_from + control_count]
            control_count += 1
            
        if len(control_params) > 0:
            p.extra_generation_params[MODULE_NAME] = f"{control_params}"
=======
        def get_mm_hash(model_name="mm_sd_v15.ckpt"):
            model_hash = hashes.sha256(model_path, f"AnimateDiff/{model_name}")
            using_v2 = False
            if model_hash == 'aa7fd8a200a89031edd84487e2a757c5315460eca528fa70d4b3885c399bffd5':
                self.logger.info('You are using mm_sd_14.ckpt, which has been tested and supported.')
            elif model_hash == "cf16ea656cb16124990c8e2c70a29c793f9841f3a2223073fac8bd89ebd9b69a":
                self.logger.info('You are using mm_sd_15.ckpt, which has been tested and supported.')
            elif model_hash == "0aaf157b9c51a0ae07cb5d9ea7c51299f07bddc6f52025e1f9bb81cd763631df":
                self.logger.info('You are using mm-Stabilized_high.pth, which has been tested and supported.')
            elif model_hash == '39de8b71b1c09f10f4602f5d585d82771a60d3cf282ba90215993e06afdfe875':
                self.logger.info('You are using mm-Stabilized_mid.pth, which has been tested and supported.')
            elif model_hash == '3cb569f7ce3dc6a10aa8438e666265cb9be3120d8f205de6a456acf46b6c99f4':
                self.logger.info('You are using temporaldiff-v1-animatediff.ckpt, which has been tested and supported.')
            elif model_hash == '69ed0f5fef82b110aca51bcab73b21104242bc65d6ab4b8b2a2a94d31cad1bf0':
                self.logger.info('You are using mm_sd_v15_v2.ckpt, which has been tested and supported.')
                using_v2 = True
            else:
                self.logger.warn(f"Your model {model_name} has not been tested and supported. "
                                 "Either your download is incomplete or your model has not been tested. "
                                 "Please use at your own risk.")
            return model_hash, using_v2
        model_hash, using_v2 = get_mm_hash(model_name)
        if AnimateDiffScript.motion_module is None or AnimateDiffScript.motion_module.mm_hash != model_hash:
            self.logger.info(f"Loading motion module {model_name} from {model_path}")
            mm_state_dict = torch.load(model_path, map_location=device)
            AnimateDiffScript.motion_module = MotionWrapper(model_hash, using_v2)
            missed_keys = AnimateDiffScript.motion_module.load_state_dict(mm_state_dict)
            self.logger.warn(f"Missing keys {missed_keys}")
        AnimateDiffScript.motion_module.to(device)
        if not shared.cmd_opts.no_half:
            AnimateDiffScript.motion_module.half()
        unet = p.sd_model.model.diffusion_model
        if shared.opts.data.get("animatediff_hack_gn", False) and (not AnimateDiffScript.motion_module.using_v2):
            self.logger.info(f"Hacking GroupNorm32 forward function.")
            def groupnorm32_mm_forward(self, x):
                x = rearrange(x, '(b f) c h w -> b c f h w', b=2)
                x = groupnorm32_original_forward(self, x)
                x = rearrange(x, 'b c f h w -> (b f) c h w', b=2)
                return x
            GroupNorm32.forward = groupnorm32_mm_forward
        self.logger.info(f"Injecting motion module {model_name} into SD1.5 UNet input blocks.")
        for mm_idx, unet_idx in enumerate([1, 2, 4, 5, 7, 8, 10, 11]):
            mm_idx0, mm_idx1 = mm_idx // 2, mm_idx % 2
            unet.input_blocks[unet_idx].append(AnimateDiffScript.motion_module.down_blocks[mm_idx0].motion_modules[mm_idx1])
        self.logger.info(f"Injecting motion module {model_name} into SD1.5 UNet output blocks.")
        for unet_idx in range(12):
            mm_idx0, mm_idx1 = unet_idx // 3, unet_idx % 3
            if unet_idx % 3 == 2 and unet_idx != 11:
                unet.output_blocks[unet_idx].insert(-1, AnimateDiffScript.motion_module.up_blocks[mm_idx0].motion_modules[mm_idx1])
            else:
                unet.output_blocks[unet_idx].append(AnimateDiffScript.motion_module.up_blocks[mm_idx0].motion_modules[mm_idx1])
        if using_v2:
            self.logger.info(f"Injecting motion module {model_name} into SD1.5 UNet middle block.")
            unet.middle_block.insert(-1, AnimateDiffScript.motion_module.mid_block.motion_modules[0])
        self.logger.info(f"Injection finished.")

    def remove_motion_modules(self, p: StableDiffusionProcessing):
        unet = p.sd_model.model.diffusion_model
        self.logger.info(f"Removing motion module from SD1.5 UNet input blocks.")
        for unet_idx in [1, 2, 4, 5, 7, 8, 10, 11]:
            unet.input_blocks[unet_idx].pop(-1)
        self.logger.info(f"Removing motion module from SD1.5 UNet output blocks.")
        for unet_idx in range(12):
            if unet_idx % 3 == 2 and unet_idx != 11:
                unet.output_blocks[unet_idx].pop(-2)
            else:
                unet.output_blocks[unet_idx].pop(-1)
        if AnimateDiffScript.motion_module.using_v2:
            self.logger.info(f"Removing motion module from SD1.5 UNet middle block.")
            unet.middle_block.pop(-2)
        if shared.opts.data.get("animatediff_hack_gn", False) and (not AnimateDiffScript.motion_module.using_v2):
            self.logger.info(f"Restoring GroupNorm32 forward function.")
            GroupNorm32.forward = groupnorm32_original_forward
        self.logger.info(f"Removal finished.")
        if shared.cmd_opts.lowvram:
            self.unload_motion_module()
    
    def set_ddim_alpha(self, p: StableDiffusionProcessing):
        self.logger.info(f"Setting DDIM alpha.")
        beta_start = 0.00085
        beta_end = 0.012
        betas = torch.linspace(beta_start, beta_end, p.sd_model.num_timesteps, dtype=torch.float32, device=device)
        alphas = 1.0 - betas
        alphas_cumprod = torch.cumprod(alphas, dim=0)
        alphas_cumprod_prev = torch.cat(
            (torch.tensor([1.0], dtype=torch.float32, device=device), alphas_cumprod[:-1]))
        p.sd_model.betas = betas
        p.sd_model.alphas_cumprod = alphas_cumprod
        p.sd_model.alphas_cumprod_prev = alphas_cumprod_prev
>>>>>>> 222d40f2

    def before_process(
            self, p: StableDiffusionProcessing, enable_animatediff=False, loop_number=0, video_length=16, fps=8, model="mm_sd_v14.ckpt"):
        if enable_animatediff:
            self.logger.info(f"AnimateDiff process start with video Max frames {video_length}, FPS {fps}, duration {video_length/fps},  motion module {model}.")
            assert video_length > 0 and fps > 0, "Video length and FPS should be positive."
            p.batch_size = video_length
<<<<<<< HEAD
            
            injection_params = InjectionParams(
                video_length=video_length,
                unlimited_area_hack=False,
            )
            self.load_motion_module_and_inject_motion_module_to_unet(p, injection_params, model)
             
            self.serialize_args_to_infotext(p)
                
    def postprocess_batch_list(
            self, p, pp, enable_animatediff=False, loop_number=0, video_length=16, fps=8, model="mm_sd_v14.ckpt", **kwargs):
        if enable_animatediff:
            p.main_prompt = p.all_prompts[0] ## Ensure the video's infotext displays correctly below the video

    def save_video(self, p, res, loop_number, video_length, fps, video_paths, output_directory, image_itr, generated_filename):
        video_list = res.images[image_itr:image_itr + video_length]
        seq = images.get_next_sequence_number(output_directory, "")
        filename = f"{seq:05}-{generated_filename}"
        video_path_before_extension = f"{output_directory}/{filename}"
        video_extension = shared.opts.data.get("animatediff_file_format", "") or "gif"
        video_path = f"{video_path_before_extension}.{video_extension}"
        video_paths.append(video_path)
        video_duration = 1 / fps
        video_use_lossless_quality = shared.opts.data.get("animatediff_use_lossless_quality", False)
        video_quality = shared.opts.data.get("animatediff_video_quality", 95)
        
        geninfo = res.infotext(p, res.index_of_first_image)
        use_geninfo = shared.opts.enable_pnginfo and geninfo is not None
            
        if video_extension == "gif":
            optimize = not video_use_lossless_quality
            imageio.mimsave(
                video_path, video_list, duration=video_duration, loop=loop_number, optimize=optimize, 
                comment=(geninfo if use_geninfo else ""))
        elif video_extension == "webp":
            if use_geninfo:
                exif_bytes = piexif.dump({
                        "Exif":{
                            piexif.ExifIFD.UserComment:piexif.helper.UserComment.dump(geninfo, encoding="unicode")}})
            imageio.mimsave(
                video_path, video_list, duration=video_duration, loop=loop_number, 
                quality=video_quality, lossless=video_use_lossless_quality, exif=(exif_bytes if use_geninfo else b''))
=======
            self.inject_motion_modules(p, model)
            if p.sampler_name == "DDIM":
                self.set_ddim_alpha(p)
>>>>>>> 222d40f2

    def postprocess(
            self, p: StableDiffusionProcessing, res: Processed, 
            enable_animatediff=False, loop_number=0, video_length=16, fps=8, model="mm_sd_v14.ckpt"):
        
        if enable_animatediff:
<<<<<<< HEAD
            self.eject_motion_module_to_unet(p)
                
            if shared.opts.data.get("animatediff_always_save_videos", True):
                
                video_paths = []
                self.logger.info("Merging images into video.")
                
                namegen = images.FilenameGenerator(p, res.seed, res.prompt, res.images[0])
                
                from pathlib import Path
                output_directory = shared.opts.data.get("animatediff_outdir_videos", "") or f"{p.outpath_samples}/AnimateDiff"
                if shared.opts.data.get("animatediff_save_to_subdirectory", True):
                    dirname = namegen.apply(shared.opts.data.get("animatediff_subdirectories_filename_pattern","") or 
                                            "[date]").lstrip(' ').rstrip('\\ /')
                    output_directory = os.path.join(output_directory, dirname)
                Path(output_directory).mkdir(exist_ok=True, parents=True)
                
                generated_filename = namegen.apply(shared.opts.data.get("animatediff_filename_pattern","") or 
                                                   "[seed]").lstrip(' ').rstrip('\\ /')
                
                for image_itr in range(res.index_of_first_image, len(res.images), video_length):
                    self.save_video(p, res, loop_number, video_length, fps, video_paths, output_directory, image_itr, generated_filename)
                    
                res.images = video_paths
                self.logger.info("AnimateDiff process end.")
        
def get_control_locator(control_label):
    return f"{MODULE_NAME} {control_label}"
            
def infotext_pasted(infotext, results):
    """Parse AnimateDiff infotext string and write result to `results` dict."""
    
    if not shared.opts.data.get("animatediff_copy_paste_infotext"):
        return 
    
    for k, v in results.items():
        if not k.startswith(MODULE_NAME):
            continue

        assert isinstance(v, str), f"Expect string but got {v}."
        try:
            parsed_dictionary = ast.literal_eval(v)
            logger_animatediff.debug(parsed_dictionary)
            for field, value in parsed_dictionary.items():
                logger_animatediff.debug(f"{field} and {value}")
                results[get_control_locator(field)] = value
            results.pop(MODULE_NAME)
        except Exception:
            logger_animatediff.warn(
                f"Failed to parse infotext, legacy format infotext is no longer supported:\n{v}"
            )
        break
     
script_callbacks.on_infotext_pasted(infotext_pasted)
=======
            self.remove_motion_modules(p)
            video_paths = []
            self.logger.info("Merging images into GIF.")
            from pathlib import Path
            Path(f"{p.outpath_samples}/AnimateDiff").mkdir(exist_ok=True, parents=True)
            for i in range(res.index_of_first_image, len(res.images), video_length):
                video_list = res.images[i:i+video_length]
                seq = images.get_next_sequence_number(f"{p.outpath_samples}/AnimateDiff", "")
                filename = f"{seq:05}-{res.seed}"
                video_path = f"{p.outpath_samples}/AnimateDiff/{filename}.gif"
                video_paths.append(video_path)
                imageio.mimsave(video_path, video_list, duration=(1/fps), loop=loop_number)
            res.images = video_paths
            self.logger.info("AnimateDiff process end.")

def on_ui_settings():
    section = ('animatediff', "AnimateDiff")
    shared.opts.add_option("animatediff_model_path", shared.OptionInfo(os.path.join(script_dir, "model"), "Path to save AnimateDiff motion modules", gr.Textbox, section=section))
    shared.opts.add_option("animatediff_hack_gn", shared.OptionInfo(
        True, "Check if you want to hack GroupNorm. By default, V1 hacks GroupNorm, which avoids a performance degradation. "
        "If you choose not to hack GroupNorm for V1, you will be able to use this extension in img2img in all cases, but the generated GIF will have flickers. "
        "V2 does not hack GroupNorm, so that this option will not influence v2 inference.", gr.Checkbox, section=section))


script_callbacks.on_ui_settings(on_ui_settings)
>>>>>>> 222d40f2
<|MERGE_RESOLUTION|>--- conflicted
+++ resolved
@@ -28,6 +28,7 @@
 
 EXTENSION_DIRECTORY = scripts.basedir()
 MODULE_NAME = "AnimateDiff"
+DDIM_SAMPLER_NAME = "DDIM"
 
 class ToolButton(gr.Button, gr.components.FormComponent):
     """Small button with single emoji as text, fits inside gradio forms"""
@@ -65,7 +66,6 @@
         AnimateDiffScript.motion_module = None
         torch_gc()
         gc.collect()
-<<<<<<< HEAD
         
     def get_motion_modules_from_folder(self):
         return [f for f in os.listdir(shared.opts.data.get("animatediff_model_path", "") or 
@@ -74,27 +74,13 @@
     def setup_ui_controls(self):
         # Setup UI controls
         with gr.Accordion('AnimateDiff', open=False):
-            choices = self.get_motion_modules_from_folder()
-            model = gr.Dropdown(choices=choices, label="Motion module", type="value")
-            with gr.Row():
-                enable = gr.Checkbox(value=False, label='Enable AnimateDiff')
-                video_length = gr.Slider(minimum=1, maximum=24, value=16, step=1, label="Number of frames", precision=0)
-                fps = gr.Number(minimum=1, value=8, label="FPS", info= "(Frames per second)", precision=0)
-                loop_number = gr.Number(minimum=0, value=0, label="Display loop number", info="(0 = infinite loop)", precision=0)
-=======
-
-    def ui(self, is_img2img):
-        model_dir = shared.opts.data.get("animatediff_model_path", os.path.join(script_dir, "model"))
-        if not os.path.isdir(model_dir):
-            os.mkdir(model_dir)
-        model_list = [f for f in os.listdir(model_dir) if f != ".gitkeep"]
-        with gr.Accordion('AnimateDiff', open=False):
+            model_list = self.get_motion_modules_from_folder()
             with gr.Row():
                 def refresh_models(*inputs):
-                    new_model_list = [f for f in os.listdir(model_dir) if f != ".gitkeep"]
-                    dd = inputs[0]
-                    if dd in new_model_list:
-                        selected = dd
+                    new_model_list = self.get_motion_modules_from_folder()
+                    model_dropdown = inputs[0]
+                    if model_dropdown in new_model_list:
+                        selected = model_dropdown
                     elif len(new_model_list) > 0:
                         selected = new_model_list[0]
                     else:
@@ -106,14 +92,13 @@
             with gr.Row():
                 enable = gr.Checkbox(value=False, label='Enable AnimateDiff')
                 video_length = gr.Slider(minimum=1, maximum=32, value=16, step=1, label="Number of frames", precision=0)
-                fps = gr.Number(value=8, label="Frames per second (FPS)", precision=0)
-                loop_number = gr.Number(minimum=0, value=0, label="Display loop number (0 = infinite loop)", precision=0)
->>>>>>> 222d40f2
+                fps = gr.Number(minimum=1, value=8, label="FPS", info= "(Frames per second)", precision=0)
+                loop_number = gr.Number(minimum=0, value=0, label="Display loop number", info="(0 = infinite loop)", precision=0)
             with gr.Row():
-                unload = gr.Button(value="Move motion module to CPU (default if lowvram)")
-                remove = gr.Button(value="Remove motion module from any memory")
-                unload.click(fn=self.move_motion_module_to_cpu)
-                remove.click(fn=self.remove_motion_module)
+                move_mm = gr.Button(value="Move motion module to CPU (default if lowvram)")
+                remove_mm = gr.Button(value="Remove motion module from any memory")
+                move_mm.click(fn=self.move_motion_module_to_cpu)
+                remove_mm.click(fn=self.remove_motion_module)
         self.ui_controls = enable, loop_number, video_length, fps, model
         return self.ui_controls
         
@@ -136,56 +121,78 @@
     def get_unet(self, p):
         return p.sd_model.model.diffusion_model
     
+    def hack_groupnorm_enabled(self):
+        return shared.opts.data.get("animatediff_hack_gn", True)
+    
     def inject_motion_module_to_unet(self, p: StableDiffusionProcessing, injection_params: InjectionParams):               
         unet = self.get_unet(p)
         motion_module = AnimateDiffScript.motion_module
         
-        unet_injection.hack_groupnorm(injection_params)
+        if p.sampler_name == DDIM_SAMPLER_NAME:
+            unet_injection.set_ddim_alpha_for_animatediff(p)
+        
+        if not shared.cmd_opts.no_half:
+            AnimateDiffScript.motion_module.half()
+        
+        if self.hack_groupnorm_enabled():
+            unet_injection.hack_groupnorm(injection_params)
+            
         unet_injection.hack_timestep()
         
         unet_injection.inject_motion_module_to_unet(unet, motion_module, injection_params)
             
-    def eject_motion_module_to_unet(self, p: StableDiffusionProcessing):
+    def eject_motion_module_from_unet(self, p: StableDiffusionProcessing):
         unet = self.get_unet(p)
         
         unet_injection.eject_motion_module_from_unet(unet)
             
-        unet_injection.restore_original_groupnorm()
+        if self.hack_groupnorm_enabled():
+            unet_injection.restore_original_groupnorm()
+            
         unet_injection.restore_original_timestep()
+        
+        if p.sampler_name == DDIM_SAMPLER_NAME:
+            unet_injection.restore_original_ddim_alpha(p)
             
         if shared.cmd_opts.lowvram:
             self.move_motion_module_to_cpu()
 
     def load_motion_module_and_inject_motion_module_to_unet(
             self, p: StableDiffusionProcessing, injection_params: InjectionParams, model_name="mm_sd_v15.ckpt"):
-        model_path = os.path.join(shared.opts.data.get("animatediff_model_path","") or os.path.join(script_dir, "model"), model_name)
+        model_path = os.path.join(shared.opts.data.get("animatediff_model_path","") or os.path.join(EXTENSION_DIRECTORY, "model"), model_name)
         if not os.path.isfile(model_path):
             raise RuntimeError("Please download models manually.")
-<<<<<<< HEAD
-        
-        if AnimateDiffScript.motion_module is None or AnimateDiffScript.motion_module.mm_type != model_name:
-            if shared.opts.data.get("animatediff_check_hash", True):
-                if get_model_hash(model_path, model_name) != get_expected_hash(model_name):
-                    raise RuntimeError(f"{model_name} hash mismatch. You probably need to re-download the motion module.")
+        
+        model_hash = self.get_and_compare_model_hash(model_path, model_name)
+        if AnimateDiffScript.motion_module is None or AnimateDiffScript.motion_module.mm_hash != model_hash:
                 
             self.logger.info(f"Loading motion module {model_name} from {model_path}")
             mm_state_dict = torch.load(model_path, map_location=device)
-            AnimateDiffScript.motion_module = MotionWrapper(mm_state_dict, model_name)
+            AnimateDiffScript.motion_module = MotionWrapper(mm_state_dict, model_hash)
             missed_keys = AnimateDiffScript.motion_module.load_state_dict(mm_state_dict)
             self.logger.warn(f"Missing keys {missed_keys}")
             AnimateDiffScript.motion_module.to(device)
         self.inject_motion_module_to_unet(p, injection_params)
-            
-    def get_model_hash(self, model_path, model_name):
-        return hashes.sha256(model_path, f"AnimateDiff/{model_name}")
-
-    def get_expected_hash(self, model_name):
-        if model_name == "mm_sd_v14.ckpt":
-            return 'aa7fd8a200a89031edd84487e2a757c5315460eca528fa70d4b3885c399bffd5'
-        elif model_name == "mm_sd_v15.ckpt":
-            return 'cf16ea656cb16124990c8e2c70a29c793f9841f3a2223073fac8bd89ebd9b69a'
+
+    def get_and_compare_model_hash(self, model_path, model_name):
+        model_hash = hashes.sha256(model_path, f"AnimateDiff/{model_name}")
+        if model_hash == 'aa7fd8a200a89031edd84487e2a757c5315460eca528fa70d4b3885c399bffd5':
+            self.logger.info('You are using mm_sd_14.ckpt, which has been tested and supported.')
+        elif model_hash == "cf16ea656cb16124990c8e2c70a29c793f9841f3a2223073fac8bd89ebd9b69a":
+            self.logger.info('You are using mm_sd_15.ckpt, which has been tested and supported.')
+        elif model_hash == "0aaf157b9c51a0ae07cb5d9ea7c51299f07bddc6f52025e1f9bb81cd763631df":
+            self.logger.info('You are using mm-Stabilized_high.pth, which has been tested and supported.')
+        elif model_hash == '39de8b71b1c09f10f4602f5d585d82771a60d3cf282ba90215993e06afdfe875':
+            self.logger.info('You are using mm-Stabilized_mid.pth, which has been tested and supported.')
+        elif model_hash == '3cb569f7ce3dc6a10aa8438e666265cb9be3120d8f205de6a456acf46b6c99f4':
+            self.logger.info('You are using temporaldiff-v1-animatediff.ckpt, which has been tested and supported.')
+        elif model_hash == '69ed0f5fef82b110aca51bcab73b21104242bc65d6ab4b8b2a2a94d31cad1bf0':
+            self.logger.info('You are using mm_sd_v15_v2.ckpt, which has been tested and supported.')
         else:
-            raise RuntimeError(f"Unsupported model filename {model_name}. Should be one of mm_sd_v14 or mm_sd_v15")
+            self.logger.warn(f"Your model {model_name} has not been tested and supported. "
+                             "Either your download is incomplete or your model has not been tested. "
+                             "Please use at your own risk.")
+        return model_hash
         
     def serialize_args_to_infotext(self, p: StableDiffusionProcessing):
         # Serialize Animatediff UI controls for infotext and add them to p.extra_generation_params
@@ -198,97 +205,6 @@
             
         if len(control_params) > 0:
             p.extra_generation_params[MODULE_NAME] = f"{control_params}"
-=======
-        def get_mm_hash(model_name="mm_sd_v15.ckpt"):
-            model_hash = hashes.sha256(model_path, f"AnimateDiff/{model_name}")
-            using_v2 = False
-            if model_hash == 'aa7fd8a200a89031edd84487e2a757c5315460eca528fa70d4b3885c399bffd5':
-                self.logger.info('You are using mm_sd_14.ckpt, which has been tested and supported.')
-            elif model_hash == "cf16ea656cb16124990c8e2c70a29c793f9841f3a2223073fac8bd89ebd9b69a":
-                self.logger.info('You are using mm_sd_15.ckpt, which has been tested and supported.')
-            elif model_hash == "0aaf157b9c51a0ae07cb5d9ea7c51299f07bddc6f52025e1f9bb81cd763631df":
-                self.logger.info('You are using mm-Stabilized_high.pth, which has been tested and supported.')
-            elif model_hash == '39de8b71b1c09f10f4602f5d585d82771a60d3cf282ba90215993e06afdfe875':
-                self.logger.info('You are using mm-Stabilized_mid.pth, which has been tested and supported.')
-            elif model_hash == '3cb569f7ce3dc6a10aa8438e666265cb9be3120d8f205de6a456acf46b6c99f4':
-                self.logger.info('You are using temporaldiff-v1-animatediff.ckpt, which has been tested and supported.')
-            elif model_hash == '69ed0f5fef82b110aca51bcab73b21104242bc65d6ab4b8b2a2a94d31cad1bf0':
-                self.logger.info('You are using mm_sd_v15_v2.ckpt, which has been tested and supported.')
-                using_v2 = True
-            else:
-                self.logger.warn(f"Your model {model_name} has not been tested and supported. "
-                                 "Either your download is incomplete or your model has not been tested. "
-                                 "Please use at your own risk.")
-            return model_hash, using_v2
-        model_hash, using_v2 = get_mm_hash(model_name)
-        if AnimateDiffScript.motion_module is None or AnimateDiffScript.motion_module.mm_hash != model_hash:
-            self.logger.info(f"Loading motion module {model_name} from {model_path}")
-            mm_state_dict = torch.load(model_path, map_location=device)
-            AnimateDiffScript.motion_module = MotionWrapper(model_hash, using_v2)
-            missed_keys = AnimateDiffScript.motion_module.load_state_dict(mm_state_dict)
-            self.logger.warn(f"Missing keys {missed_keys}")
-        AnimateDiffScript.motion_module.to(device)
-        if not shared.cmd_opts.no_half:
-            AnimateDiffScript.motion_module.half()
-        unet = p.sd_model.model.diffusion_model
-        if shared.opts.data.get("animatediff_hack_gn", False) and (not AnimateDiffScript.motion_module.using_v2):
-            self.logger.info(f"Hacking GroupNorm32 forward function.")
-            def groupnorm32_mm_forward(self, x):
-                x = rearrange(x, '(b f) c h w -> b c f h w', b=2)
-                x = groupnorm32_original_forward(self, x)
-                x = rearrange(x, 'b c f h w -> (b f) c h w', b=2)
-                return x
-            GroupNorm32.forward = groupnorm32_mm_forward
-        self.logger.info(f"Injecting motion module {model_name} into SD1.5 UNet input blocks.")
-        for mm_idx, unet_idx in enumerate([1, 2, 4, 5, 7, 8, 10, 11]):
-            mm_idx0, mm_idx1 = mm_idx // 2, mm_idx % 2
-            unet.input_blocks[unet_idx].append(AnimateDiffScript.motion_module.down_blocks[mm_idx0].motion_modules[mm_idx1])
-        self.logger.info(f"Injecting motion module {model_name} into SD1.5 UNet output blocks.")
-        for unet_idx in range(12):
-            mm_idx0, mm_idx1 = unet_idx // 3, unet_idx % 3
-            if unet_idx % 3 == 2 and unet_idx != 11:
-                unet.output_blocks[unet_idx].insert(-1, AnimateDiffScript.motion_module.up_blocks[mm_idx0].motion_modules[mm_idx1])
-            else:
-                unet.output_blocks[unet_idx].append(AnimateDiffScript.motion_module.up_blocks[mm_idx0].motion_modules[mm_idx1])
-        if using_v2:
-            self.logger.info(f"Injecting motion module {model_name} into SD1.5 UNet middle block.")
-            unet.middle_block.insert(-1, AnimateDiffScript.motion_module.mid_block.motion_modules[0])
-        self.logger.info(f"Injection finished.")
-
-    def remove_motion_modules(self, p: StableDiffusionProcessing):
-        unet = p.sd_model.model.diffusion_model
-        self.logger.info(f"Removing motion module from SD1.5 UNet input blocks.")
-        for unet_idx in [1, 2, 4, 5, 7, 8, 10, 11]:
-            unet.input_blocks[unet_idx].pop(-1)
-        self.logger.info(f"Removing motion module from SD1.5 UNet output blocks.")
-        for unet_idx in range(12):
-            if unet_idx % 3 == 2 and unet_idx != 11:
-                unet.output_blocks[unet_idx].pop(-2)
-            else:
-                unet.output_blocks[unet_idx].pop(-1)
-        if AnimateDiffScript.motion_module.using_v2:
-            self.logger.info(f"Removing motion module from SD1.5 UNet middle block.")
-            unet.middle_block.pop(-2)
-        if shared.opts.data.get("animatediff_hack_gn", False) and (not AnimateDiffScript.motion_module.using_v2):
-            self.logger.info(f"Restoring GroupNorm32 forward function.")
-            GroupNorm32.forward = groupnorm32_original_forward
-        self.logger.info(f"Removal finished.")
-        if shared.cmd_opts.lowvram:
-            self.unload_motion_module()
-    
-    def set_ddim_alpha(self, p: StableDiffusionProcessing):
-        self.logger.info(f"Setting DDIM alpha.")
-        beta_start = 0.00085
-        beta_end = 0.012
-        betas = torch.linspace(beta_start, beta_end, p.sd_model.num_timesteps, dtype=torch.float32, device=device)
-        alphas = 1.0 - betas
-        alphas_cumprod = torch.cumprod(alphas, dim=0)
-        alphas_cumprod_prev = torch.cat(
-            (torch.tensor([1.0], dtype=torch.float32, device=device), alphas_cumprod[:-1]))
-        p.sd_model.betas = betas
-        p.sd_model.alphas_cumprod = alphas_cumprod
-        p.sd_model.alphas_cumprod_prev = alphas_cumprod_prev
->>>>>>> 222d40f2
 
     def before_process(
             self, p: StableDiffusionProcessing, enable_animatediff=False, loop_number=0, video_length=16, fps=8, model="mm_sd_v14.ckpt"):
@@ -296,7 +212,6 @@
             self.logger.info(f"AnimateDiff process start with video Max frames {video_length}, FPS {fps}, duration {video_length/fps},  motion module {model}.")
             assert video_length > 0 and fps > 0, "Video length and FPS should be positive."
             p.batch_size = video_length
-<<<<<<< HEAD
             
             injection_params = InjectionParams(
                 video_length=video_length,
@@ -339,19 +254,13 @@
             imageio.mimsave(
                 video_path, video_list, duration=video_duration, loop=loop_number, 
                 quality=video_quality, lossless=video_use_lossless_quality, exif=(exif_bytes if use_geninfo else b''))
-=======
-            self.inject_motion_modules(p, model)
-            if p.sampler_name == "DDIM":
-                self.set_ddim_alpha(p)
->>>>>>> 222d40f2
 
     def postprocess(
             self, p: StableDiffusionProcessing, res: Processed, 
             enable_animatediff=False, loop_number=0, video_length=16, fps=8, model="mm_sd_v14.ckpt"):
         
         if enable_animatediff:
-<<<<<<< HEAD
-            self.eject_motion_module_to_unet(p)
+            self.eject_motion_module_from_unet(p)
                 
             if shared.opts.data.get("animatediff_always_save_videos", True):
                 
@@ -404,31 +313,4 @@
             )
         break
      
-script_callbacks.on_infotext_pasted(infotext_pasted)
-=======
-            self.remove_motion_modules(p)
-            video_paths = []
-            self.logger.info("Merging images into GIF.")
-            from pathlib import Path
-            Path(f"{p.outpath_samples}/AnimateDiff").mkdir(exist_ok=True, parents=True)
-            for i in range(res.index_of_first_image, len(res.images), video_length):
-                video_list = res.images[i:i+video_length]
-                seq = images.get_next_sequence_number(f"{p.outpath_samples}/AnimateDiff", "")
-                filename = f"{seq:05}-{res.seed}"
-                video_path = f"{p.outpath_samples}/AnimateDiff/{filename}.gif"
-                video_paths.append(video_path)
-                imageio.mimsave(video_path, video_list, duration=(1/fps), loop=loop_number)
-            res.images = video_paths
-            self.logger.info("AnimateDiff process end.")
-
-def on_ui_settings():
-    section = ('animatediff', "AnimateDiff")
-    shared.opts.add_option("animatediff_model_path", shared.OptionInfo(os.path.join(script_dir, "model"), "Path to save AnimateDiff motion modules", gr.Textbox, section=section))
-    shared.opts.add_option("animatediff_hack_gn", shared.OptionInfo(
-        True, "Check if you want to hack GroupNorm. By default, V1 hacks GroupNorm, which avoids a performance degradation. "
-        "If you choose not to hack GroupNorm for V1, you will be able to use this extension in img2img in all cases, but the generated GIF will have flickers. "
-        "V2 does not hack GroupNorm, so that this option will not influence v2 inference.", gr.Checkbox, section=section))
-
-
-script_callbacks.on_ui_settings(on_ui_settings)
->>>>>>> 222d40f2
+script_callbacks.on_infotext_pasted(infotext_pasted)